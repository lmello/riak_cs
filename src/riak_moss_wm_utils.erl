%% -------------------------------------------------------------------
%%
%% Copyright (c) 2007-2011 Basho Technologies, Inc.  All Rights Reserved.
%%
%% -------------------------------------------------------------------

-module(riak_moss_wm_utils).

-export([service_available/2,
         parse_auth_header/2,
         ensure_doc/1,
<<<<<<< HEAD
         user_record_to_proplist/1,
         iso_8601_datetime/0]).
=======
         streaming_get/1,
         user_record_to_proplist/1]).
>>>>>>> 1aa31fc4

-include("riak_moss.hrl").
-include_lib("webmachine/include/webmachine.hrl").

service_available(RD, Ctx) ->
    %% TODO:
    %% At some point in the future
    %% this needs to check if we have
    %% an alive Riak server. Although
    %% maybe it makes more sense to be
    %% optimistic and wait untl we actually
    %% check the ACL?

    %% For now we just always
    %% return true
    {true, RD, Ctx}.

%% @doc Parse an authentication header string and determine
%%      the appropriate module to use to authenticate the request.
%%      The passthru auth can be used either with a KeyID or
%%      anonymously by leving the header empty.
-spec parse_auth_header(string(), boolean()) -> {ok, atom(), [string()]} | {error, term()}.
parse_auth_header(KeyID, true) when KeyID =/= undefined ->
    {ok, riak_moss_passthru_auth, [KeyID]};
parse_auth_header(_, true) ->
    {ok, riak_moss_passthru_auth, []};
parse_auth_header(undefined, false) ->
    {ok, riak_moss_blockall_auth, [unkown_auth_scheme]};
parse_auth_header("AWS " ++ Key, _) ->
    case string:tokens(Key, ":") of
        [KeyId, KeyData] ->
            {ok, riak_moss_s3_auth, [KeyId, KeyData]};
        Other -> Other
    end;
parse_auth_header(_, _) ->
    {ok, riak_moss_blockall_auth, [unkown_auth_scheme]}.


%% @doc Utility function for accessing
%%      a riakc_obj without retrieving
%%      it again if it's already in the
%%      Ctx
-spec ensure_doc(term()) -> term().
ensure_doc(Ctx=#key_context{get_fsm_pid=undefined, bucket=Bucket, key=Key}) ->
    %% start the get_fsm
    BinBucket = list_to_binary(Bucket),
    BinKey = list_to_binary(Key),
    {ok, Pid} = riak_moss_get_fsm_sup:start_get_fsm(node(), [BinBucket, BinKey]),
    Metadata = riak_moss_get_fsm:get_metadata(Pid),
    Ctx#key_context{get_fsm_pid=Pid, doc_metadata=Metadata};
ensure_doc(Ctx) -> Ctx.

streaming_get(FsmPid) ->
    case riak_moss_get_fsm:get_next_chunk(FsmPid) of
        {done, Chunk} ->
            {Chunk, done};
        {chunk, Chunk} ->
            {Chunk, fun() -> streaming_get(FsmPid) end}
    end.

%% @doc Convert a moss_user record
%%      into a property list, likely
%%      for json encoding
-spec user_record_to_proplist(term()) -> list().
user_record_to_proplist(#moss_user{name=Name,
                                   key_id=KeyID,
                                   key_secret=KeySecret,
                                   buckets = Buckets}) ->
    [{<<"name">>, list_to_binary(Name)},
     {<<"key_id">>, list_to_binary(KeyID)},
     {<<"key_secret">>, list_to_binary(KeySecret)},
     {<<"buckets">>, Buckets}].

%% @doc Get an ISO 8601 formatted timestamp representing
%% current time.
-spec iso_8601_datetime() -> [non_neg_integer()].
iso_8601_datetime() ->
    {{Year, Month, Day}, {Hour, Min, Sec}} = erlang:universaltime(),
    io_lib:format("~4.10.0B-~2.10.0B-~2.10.0BT~2.10.0B:~2.10.0B:~2.10.0B.000Z",
                  [Year, Month, Day, Hour, Min, Sec]).<|MERGE_RESOLUTION|>--- conflicted
+++ resolved
@@ -9,13 +9,9 @@
 -export([service_available/2,
          parse_auth_header/2,
          ensure_doc/1,
-<<<<<<< HEAD
-         user_record_to_proplist/1,
-         iso_8601_datetime/0]).
-=======
+         iso_8601_datetime/0,
          streaming_get/1,
          user_record_to_proplist/1]).
->>>>>>> 1aa31fc4
 
 -include("riak_moss.hrl").
 -include_lib("webmachine/include/webmachine.hrl").
