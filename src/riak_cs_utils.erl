%% -------------------------------------------------------------------
%%
%% Copyright (c) 2007-2011 Basho Technologies, Inc.  All Rights Reserved.
%%
%% -------------------------------------------------------------------

%% @doc riak_cs utility functions

-module(riak_cs_utils).

%% Public API
-export([anonymous_user_creation/0,
         binary_to_hexlist/1,
         check_bucket_exists/2,
         close_riak_connection/1,
         close_riak_connection/2,
         create_bucket/5,
         create_user/2,
         delete_bucket/4,
         delete_object/3,
         from_bucket_name/1,
         get_admin_creds/0,
         get_buckets/1,
         get_env/3,
         get_keys_and_manifests/3,
         has_tombstone/1,
         is_admin/1,
         map_keys_and_manifests/3,
         reduce_keys_and_manifests/2,
         get_object/3,
         get_manifests/3,
<<<<<<< HEAD
         manifests_from_riak_object/1,
=======
         active_manifest_from_response/1,
>>>>>>> 3f051b2a
         get_user/2,
         get_user_by_index/3,
         get_user_index/3,
         json_pp_print/1,
         list_keys/2,
         pow/2,
         pow/3,
         put_object/5,
         put_with_no_meta/2,
         put_with_no_meta/3,
         riak_connection/0,
         riak_connection/1,
         save_user/3,
         set_bucket_acl/5,
         set_object_acl/5,
         timestamp/1,
         to_bucket_name/2,
         update_key_secret/1,
         get_cluster_id/1,
         proxy_get_active/0]).

-include("riak_cs.hrl").
-include_lib("riak_pb/include/riak_pb_kv_codec.hrl").
-include_lib("xmerl/include/xmerl.hrl").

-ifdef(TEST).
-compile(export_all).
-endif.

-define(OBJECT_BUCKET_PREFIX, <<"0o:">>).       % Version # = 0
-define(BLOCK_BUCKET_PREFIX, <<"0b:">>).        % Version # = 0

%% Definitions for json_pp_print, from riak_core's json_pp.erl
-define(SPACE, 32).
-define(is_quote(C), (C == $\") orelse (C == $\')).
-define(is_indent(C), (C == 91) orelse (C == 123)). % [, {
-define(is_undent(C), (C == 93) orelse (C == 125)). % ], }

-type xmlElement() :: #xmlElement{}.

%% ===================================================================
%% Public API
%% ===================================================================

%% @doc Return the value of the `anonymous_user_creation' application
%% environment variable.
-spec anonymous_user_creation() -> boolean().
anonymous_user_creation() ->
    EnvResponse = application:get_env(riak_cs, anonymous_user_creation),
    handle_env_response(EnvResponse, false).

%% @doc Convert the passed binary into a string where the numbers are represented in hexadecimal (lowercase and 0 prefilled).
-spec binary_to_hexlist(binary()) -> string().
binary_to_hexlist(Bin) ->
    XBin =
        [ begin
              Hex = erlang:integer_to_list(X, 16),
              if
                  X < 16 ->
                      lists:flatten(["0" | Hex]);
                  true ->
                      Hex
              end
          end || X <- binary_to_list(Bin)],
    string:to_lower(lists:flatten(XBin)).

%% @doc Release a protobufs connection from the specified
%% connection pool.
-spec close_riak_connection(pid()) -> ok.
close_riak_connection(Pid) ->
    close_riak_connection(request_pool, Pid).

%% @doc Release a protobufs connection from the specified
%% connection pool.
-spec close_riak_connection(atom(), pid()) -> ok.
close_riak_connection(Pool, Pid) ->
    poolboy:checkin(Pool, Pid).

%% @doc Create a bucket in the global namespace or return
%% an error if it already exists.
-spec create_bucket(rcs_user(), term(), binary(), acl(), pid()) ->
                           ok |
                           {error, term()}.
create_bucket(User, UserObj, Bucket, ACL, RiakPid) ->
    serialized_bucket_op(Bucket,
                         ACL,
                         User,
                         UserObj,
                         create,
                         bucket_create,
                         RiakPid).

%% @doc Create a new Riak CS user
-spec create_user(string(), string()) -> {ok, rcs_user()} | {error, term()}.
create_user(Name, Email) ->
    %% Validate the email address
    case validate_email(Email) of
        ok ->
            {StanchionIp, StanchionPort, StanchionSSL} =
                stanchion_data(),
            User = user_record(Name, Email),
            case get_admin_creds() of
                {ok, AdminCreds} ->
                    %% Generate the user JSON document
                    UserDoc = user_json(User),

                    %% Make a call to the user request
                    %% serialization service.
                    CreateResult =
                        velvet:create_user(StanchionIp,
                                           StanchionPort,
                                           "application/json",
                                           UserDoc,
                                           [{ssl, StanchionSSL},
                                            {auth_creds, AdminCreds}]),
                    case CreateResult of
                        ok ->
                            {ok, User};
                        {error, {error_status, _, _, ErrorDoc}} ->
                            ErrorCode = xml_error_code(ErrorDoc),
                            {error, riak_cs_s3_response:error_code_to_atom(ErrorCode)};
                        {error, _} ->
                            CreateResult
                    end;
                {error, _Reason1}=Error1 ->
                    Error1
            end;
        {error, _Reason}=Error ->
            Error
    end.

%% @doc Delete a bucket
-spec delete_bucket(rcs_user(), riakc_obj:riakc_obj(), binary(), pid()) ->
                           ok |
                           {error, term()}.
delete_bucket(User, UserObj, Bucket, RiakPid) ->
    CurrentBuckets = get_buckets(User),

    %% Buckets can only be deleted if they exist
    case bucket_exists(CurrentBuckets, binary_to_list(Bucket)) of
        true ->
            case bucket_empty(Bucket, RiakPid) of
                true ->
                    AttemptDelete = true,
                    LocalError = ok;
                false ->
                    AttemptDelete = false,
                    LocalError = {error, bucket_not_empty}
            end;
        false ->
            AttemptDelete = true,
            LocalError = ok
    end,
    case AttemptDelete of
        true ->
            serialized_bucket_op(Bucket,
                                 ?ACL{},
                                 User,
                                 UserObj,
                                 delete,
                                 bucket_delete,
                                 RiakPid);
        false ->
            LocalError
    end.

%% @doc Mark all active manifests as pending_delete.
%% If successful, returns a list of the UUIDs that were marked for
%% Garbage collection. Otherwise returns an error. Note,
%% {error, notfound} counts as success in this case,
%% with the list of UUIDs being [].
-spec delete_object(binary(), binary(), pid()) ->
    {ok, [binary()]} | {error, term()}.
delete_object(Bucket, Key, RiakcPid) ->
    StartTime = os:timestamp(),
    maybe_gc_active_manifests(get_manifests(RiakcPid, Bucket, Key),
                         StartTime, RiakcPid).

%% @private
maybe_gc_active_manifests({ok, RiakObject, Manifests}, StartTime, RiakcPid) ->
    R = riak_cs_gc:gc_active_manifests(Manifests, RiakObject, RiakcPid),
    ok = riak_cs_stats:update_with_start(object_delete, StartTime),
    R;
maybe_gc_active_manifests({error, notfound}, _StartTime, _RiakcPid) ->
    {ok, []};
maybe_gc_active_manifests({error, _Reason}=Error, _StartTime, _RiakcPid) ->
    Error.


%% Get the root bucket name for either a Riak CS object
%% bucket or the data block bucket name.
-spec from_bucket_name(binary()) -> {'blocks' | 'objects', binary()}.
from_bucket_name(BucketNameWithPrefix) ->
    BlocksName = ?BLOCK_BUCKET_PREFIX,
    ObjectsName = ?OBJECT_BUCKET_PREFIX,
    BlockByteSize = byte_size(BlocksName),
    ObjectsByteSize = byte_size(ObjectsName),

    case BucketNameWithPrefix of
        <<BlocksName:BlockByteSize/binary, BucketName/binary>> ->
            {blocks, BucketName};
        <<ObjectsName:ObjectsByteSize/binary, BucketName/binary>> ->
            {objects, BucketName}
    end.

%% @doc Return a user's buckets.
-spec get_buckets(rcs_user()) -> [cs_bucket()].
get_buckets(?RCS_USER{buckets=Buckets}) ->
    [Bucket || Bucket <- Buckets, Bucket?RCS_BUCKET.last_action /= deleted].

%% @doc Return `stanchion' configuration data.
-spec stanchion_data() -> {string(), pos_integer(), boolean()}.
stanchion_data() ->
    case application:get_env(riak_cs, stanchion_ip) of
        {ok, IP} ->
            ok;
        undefined ->
            _ = lager:warning("No IP address or host name for stanchion access defined. Using default."),
            IP = ?DEFAULT_STANCHION_IP
    end,
    case application:get_env(riak_cs, stanchion_port) of
        {ok, Port} ->
            ok;
        undefined ->
            _ = lager:warning("No port for stanchion access defined. Using default."),
            Port = ?DEFAULT_STANCHION_PORT
    end,
    case application:get_env(riak_cs, stanchion_ssl) of
        {ok, SSL} ->
            ok;
        undefined ->
            _ = lager:warning("No ssl flag for stanchion access defined. Using default."),
            SSL = ?DEFAULT_STANCHION_SSL
    end,
    {IP, Port, SSL}.

%% @doc Get an application environment variable or return a default term.
-spec get_env(atom(), atom(), term()) -> term().
get_env(App, Key, Default) ->
    case application:get_env(App, Key) of
        {ok, Value} ->
            Value;
        _ ->
            Default
    end.

%% @doc Return a list of keys for a bucket along
%% with their associated objects.
-spec get_keys_and_manifests(binary(), binary(), pid()) -> {ok, [lfs_manifest()]} | {error, term()}.
get_keys_and_manifests(BucketName, Prefix, RiakPid) ->
    ManifestBucket = to_bucket_name(objects, BucketName),
    case active_manifests(ManifestBucket, Prefix, RiakPid) of
        {ok, KeyManifests} ->
            {ok, lists:keysort(1, KeyManifests)};
        {error, Reason} ->
            {error, Reason}
    end.

active_manifests(ManifestBucket, Prefix, RiakPid) ->
    Input = case Prefix of
                <<>> -> ManifestBucket;
                _ ->
                    %% using filtered listkeys instead of 2i here
                    %% because 2i seems no more than a 10% performance
                    %% increase, and it requires extra finagling to
                    %% deal with its range query being inclusive
                    %% instead of exclusive
                    {ManifestBucket, [[<<"starts_with">>, Prefix]]}
            end,
    Query = [{map, {modfun, riak_cs_utils, map_keys_and_manifests},
              undefined, false},
             {reduce, {modfun, riak_cs_utils, reduce_keys_and_manifests},
              undefined, true}],
    {ok, ReqId} = riakc_pb_socket:mapred_stream(RiakPid, Input, Query, self()),
    receive_keys_and_manifests(ReqId, []).

%% Stream keys to avoid riakc_pb_socket:wait_for_mapred/2's use of
%% orddict:append_list/3, because it's mega-inefficient, to the point
%% of unusability for large buckets (memory allocation exit of the
%% erlang vm for a 100k-object bucket observed in testing).
receive_keys_and_manifests(ReqId, Acc) ->
    receive
        {ReqId, done} ->
            {ok, Acc};
        {ReqId, {mapred, _Phase, Res}} ->
            %% The use of ++ here shouldn't be *too* bad, especially
            %% since Res is always a single list element in Riak 1.1
            receive_keys_and_manifests(ReqId, Res++Acc);
        {ReqId, {error, Reason}} ->
            {error, Reason}
    after 60000 ->
            %% timing out after complete inactivity for 1min
            %% TODO: would shorter be better? should there be an
            %% overall timeout?
            {error, timeout}
    end.

%% MapReduce function, runs on the Riak nodes, should therefore use
%% riak_object, not riakc_obj.
map_keys_and_manifests({error, notfound}, _, _) ->
    [];
map_keys_and_manifests(Object, _, _) ->
    try
        AllManifests = [ binary_to_term(V)
                         || V <- riak_object:get_values(Object) ],
        Upgraded = riak_cs_manifest_utils:upgrade_wrapped_manifests(AllManifests),
        Resolved = riak_cs_manifest_resolution:resolve(Upgraded),
        case riak_cs_manifest_utils:active_manifest(Resolved) of
            {ok, Manifest} ->
                [{riak_object:key(Object), {ok, Manifest}}];
            _ ->
                []
        end
    catch Type:Reason ->
            _ = lager:warning("Riak CS object list map failed: ~p:~p",
                              [Type, Reason]),
            []
    end.

%% Pipe all the bucket listing results through a passthrough reduce
%% phase.  This is just a temporary kludge until the sink backpressure
%% work is done.
reduce_keys_and_manifests(Acc, _) ->
    Acc.

%% @doc Return the credentials of the admin user
-spec get_admin_creds() -> {ok, {string(), string()}} | {error, term()}.
get_admin_creds() ->
    KeyEnvResult = application:get_env(riak_cs, admin_key),
    SecretEnvResult = application:get_env(riak_cs, admin_secret),
    admin_creds_response(
      handle_env_response(KeyEnvResult, undefined),
      handle_env_response(SecretEnvResult, undefined)).

%% @doc Get an object from Riak
-spec get_object(binary(), binary(), pid()) ->
                        {ok, riakc_obj:riakc_obj()} | {error, term()}.
get_object(BucketName, Key, RiakPid) ->
    riakc_pb_socket:get(RiakPid, BucketName, Key).

%% internal fun to retrieve the riak object
%% at a bucket/key
-spec get_manifests_raw(pid(), binary(), binary()) ->
    {ok, riakc_obj:riakc_obj()} | {error, term()}.
get_manifests_raw(RiakcPid, Bucket, Key) ->
    ManifestBucket = to_bucket_name(objects, Bucket),
    riakc_pb_socket:get(RiakcPid, ManifestBucket, Key).

%% @doc
-spec get_manifests(pid(), binary(), binary()) ->
    {ok, term(), term()} | {error, term()}.
get_manifests(RiakcPid, Bucket, Key) ->
    case get_manifests_raw(RiakcPid, Bucket, Key) of
        {ok, Object} ->
            Manifests = manifests_from_riak_object(Object),
            {ok, Object, Manifests};
        {error, _Reason}=Error ->
            Error
    end.

<<<<<<< HEAD
-spec manifests_from_riak_object(riakc_obj:riak_object()) -> orddict:orddict().
manifests_from_riak_object(RiakObject) ->
    DecodedSiblings = [binary_to_term(V) ||
                          {_, V}=Content <- riakc_obj:get_contents(RiakObject),
                          not has_tombstone(Content)],

    %% Upgrade the manifests to be the latest erlang
    %% record version
    Upgraded = riak_cs_manifest_utils:upgrade_wrapped_manifests(DecodedSiblings),

    %% resolve the siblings
    Resolved = riak_cs_manifest_resolution:resolve(Upgraded),

    %% prune old scheduled_delete manifests
    riak_cs_manifest_utils:prune(Resolved).
=======
-spec active_manifest_from_response({ok, orddict:orddict()} |
                                    {error, notfound}) ->
    {ok, lfs_manifest()} | {error, notfound}.
active_manifest_from_response({ok, Manifests}) ->
    handle_active_manifests(riak_cs_manifest_utils:active_manifest(Manifests));
active_manifest_from_response({error, notfound}=NotFound) ->
    NotFound.

%% @private
-spec handle_active_manifests({ok, lfs_manifest()} |
                              {error, no_active_manifest}) ->
    {ok, lfs_manifest()} | {error, notfound}.
handle_active_manifests({ok, _Active}=ActiveReply) ->
    ActiveReply;
handle_active_manifests({error, no_active_manifest}) ->
    {error, notfound}.
>>>>>>> 3f051b2a

%% @doc Retrieve a Riak CS user's information based on their id string.
-spec get_user('undefined' | list(), pid()) -> {ok, {rcs_user(), riakc_obj:riakc_obj()}} | {error, term()}.
get_user(undefined, _RiakPid) ->
    {error, no_user_key};
get_user(KeyId, RiakPid) ->
    %% Check for and resolve siblings to get a
    %% coherent view of the bucket ownership.
    BinKey = list_to_binary(KeyId),
    case fetch_user(BinKey, RiakPid) of
        {ok, {Obj, KeepDeletedBuckets}} ->
            case riakc_obj:value_count(Obj) of
                1 ->
                    Value = binary_to_term(riakc_obj:get_value(Obj)),
                    User = update_user_record(Value),
                    {ok, {User, Obj}};
                0 ->
                    {error, no_value};
                _ ->
                    Values = [binary_to_term(Value) ||
                                 Value <- riakc_obj:get_values(Obj)],
                    User = update_user_record(hd(Values)),
                    Buckets = resolve_buckets(Values, [], KeepDeletedBuckets),
                    {ok, {User?RCS_USER{buckets=Buckets}, Obj}}
            end;
        Error ->
            Error
    end.

%% @doc Retrieve a Riak CS user's information based on their
%% canonical id string.
%% @TODO May want to use mapreduce job for this.
-spec get_user_by_index(binary(), binary(), pid()) ->
                               {ok, {rcs_user(), term()}} |
                               {error, term()}.
get_user_by_index(Index, Value, RiakPid) ->
    case get_user_index(Index, Value, RiakPid) of
        {ok, KeyId} ->
            get_user(KeyId, RiakPid);
        {error, _}=Error1 ->
            Error1
    end.

%% @doc Query `Index' for `Value' in the users bucket.
-spec get_user_index(binary(), binary(), pid()) -> {ok, string()} | {error, term()}.
get_user_index(Index, Value, RiakPid) ->
    case riakc_pb_socket:get_index(RiakPid, ?USER_BUCKET, Index, Value) of
        {ok, []} ->
            {error, notfound};
        {ok, [Key | _]} ->
            {ok, binary_to_list(Key)};
        {error, Reason}=Error ->
            _ = lager:warning("Error occurred trying to query ~p in user index ~p. Reason: ~p", [Value,
                                                                                                 Index,
                                                                                                 Reason]),
            Error
    end.

%% @doc Determine if a set of contents of a riak object has a tombstone.
-spec has_tombstone({dict(), binary()}) -> boolean().
has_tombstone({_, <<>>}) ->
    true;
has_tombstone({MD, _V}) ->
    dict:is_key(<<"X-Riak-Deleted">>, MD) =:= true.

%% @doc Determine if the specified user account is a system admin.
-spec is_admin(rcs_user()) -> boolean().
is_admin(User) ->
    is_admin(User, get_admin_creds()).

%% @doc Pretty-print a JSON string ... from riak_core's json_pp.erl
json_pp_print(Str) when is_list(Str) ->
    json_pp_print(Str, 0, undefined, []).

json_pp_print([$\\, C| Rest], I, C, Acc) -> % in quote
    json_pp_print(Rest, I, C, [C, $\\| Acc]);
json_pp_print([C| Rest], I, undefined, Acc) when ?is_quote(C) ->
    json_pp_print(Rest, I, C, [C| Acc]);
json_pp_print([C| Rest], I, C, Acc) -> % in quote
    json_pp_print(Rest, I, undefined, [C| Acc]);
json_pp_print([C| Rest], I, undefined, Acc) when ?is_indent(C) ->
    json_pp_print(Rest, I+1, undefined, [json_pp_indent(I+1), $\n, C| Acc]);
json_pp_print([C| Rest], I, undefined, Acc) when ?is_undent(C) ->
    json_pp_print(Rest, I-1, undefined, [C, json_pp_indent(I-1), $\n| Acc]);
json_pp_print([$,| Rest], I, undefined, Acc) ->
    json_pp_print(Rest, I, undefined, [json_pp_indent(I), $\n, $,| Acc]);
json_pp_print([$:| Rest], I, undefined, Acc) ->
    json_pp_print(Rest, I, undefined, [?SPACE, $:| Acc]);
json_pp_print([C|Rest], I, Q, Acc) ->
    json_pp_print(Rest, I, Q, [C| Acc]);
json_pp_print([], _I, _Q, Acc) -> % done
    lists:reverse(Acc).

json_pp_indent(I) -> lists:duplicate(I*4, ?SPACE).

%% @doc List the keys from a bucket
-spec list_keys(binary(), pid()) -> {ok, [binary()]} | {error, term()}.
list_keys(BucketName, RiakPid) ->
    case riakc_pb_socket:list_keys(RiakPid, BucketName) of
        {ok, Keys} ->
            %% TODO:
            %% This is a naive implementation,
            %% the longer-term solution is likely
            %% going to involve 2i and merging the
            %% results from each of the vnodes.
            {ok, lists:sort(Keys)};
        {error, _}=Error ->
            Error
    end.

%% @doc Integer version of the standard pow() function; call the recursive accumulator to calculate.
-spec pow(integer(), integer()) -> integer().
pow(Base, Power) ->
    pow(Base, Power, 1).

%% @doc Integer version of the standard pow() function.
-spec pow(integer(), integer(), integer()) -> integer().
pow(Base, Power, Acc) ->
    case Power of
        0 ->
            Acc;
        _ ->
            pow(Base, Power - 1, Acc * Base)
    end.

%% @doc Store an object in Riak
-spec put_object(binary(), undefined | binary(), binary(), [term()], pid()) -> ok | {error, term()}.
put_object(BucketName, undefined, Value, Metadata, _RiakPid) ->
    error_logger:warning_msg("Attempt to put object into ~p with undefined key "
                             "and value ~P and dict ~p\n",
                             [BucketName, Value, 30, Metadata]),
    {error, bad_key};
put_object(BucketName, Key, Value, Metadata, RiakPid) ->
    RiakObject = riakc_obj:new(BucketName, Key, Value),
    NewObj = riakc_obj:update_metadata(RiakObject, Metadata),
    riakc_pb_socket:put(RiakPid, NewObj).

put_with_no_meta(RiakcPid, RiakcObj) ->
    put_with_no_meta(RiakcPid, RiakcObj, []).
%% @doc Put an object in Riak with empty
%% metadata. This is likely used when because
%% you want to avoid manually setting the metadata
%% to an empty dict. You'd want to do this because
%% if the previous object had metadata siblings,
%% not explicitly setting the metadata will
%% cause a siblings exception to be raised.
-spec put_with_no_meta(pid(), riakc_obj:riakc_obj(), term()) ->
    ok | {ok, riakc_obj:riak_object()} | {ok, binary()} | {error, term()}.
put_with_no_meta(RiakcPid, RiakcObject, Options) ->
    WithMeta = riakc_obj:update_metadata(RiakcObject, dict:new()),
    riakc_pb_socket:put(RiakcPid, WithMeta, Options).

%% @doc Get a protobufs connection to the riak cluster
%% from the default connection pool.
-spec riak_connection() -> {ok, pid()} | {error, term()}.
riak_connection() ->
    riak_connection(request_pool).

%% @doc Get a protobufs connection to the riak cluster
%% from the specified connection pool.
-spec riak_connection(atom()) -> {ok, pid()} | {error, term()}.
riak_connection(Pool) ->
    case catch poolboy:checkout(Pool, false) of
        full ->
            {error, all_workers_busy};
        {'EXIT', _Error} ->
            {error, poolboy_error};
        Worker ->
            {ok, Worker}
    end.

%% @doc Save information about a Riak CS user
-spec save_user(rcs_user(), riakc_obj:riakc_obj(), pid()) -> ok.
save_user(User, UserObj, RiakPid) ->
    %% Metadata is currently never updated so if there
    %% are siblings all copies should be the same
    [MD | _] = riakc_obj:get_metadatas(UserObj),
    UpdUserObj = riakc_obj:update_metadata(
                   riakc_obj:update_value(UserObj, term_to_binary(User)),
                   MD),
    %% @TODO Error handling
    riakc_pb_socket:put(RiakPid, UpdUserObj).

%% @doc Set the ACL for a bucket. Existing ACLs are only
%% replaced, they cannot be updated.
-spec set_bucket_acl(rcs_user(), riakc_obj:riakc_obj(), binary(), acl(), pid()) -> ok | {error, term()}.
set_bucket_acl(User, UserObj, Bucket, ACL, RiakPid) ->
    serialized_bucket_op(Bucket,
                         ACL,
                         User,
                         UserObj,
                         update_acl,
                         bucket_put_acl,
                         RiakPid).

%% @doc Set the ACL for an object. Existing ACLs are only
%% replaced, they cannot be updated.
-spec set_object_acl(binary(), binary(), lfs_manifest(), acl(), pid()) ->
            ok | {error, term()}.
set_object_acl(Bucket, Key, Manifest, Acl, RiakPid) ->
    StartTime = os:timestamp(),
    {ok, ManiPid} = riak_cs_manifest_fsm:start_link(Bucket, Key, RiakPid),
    _ActiveMfst = riak_cs_manifest_fsm:get_active_manifest(ManiPid),
    UpdManifest = Manifest?MANIFEST{acl=Acl},
    Res = riak_cs_manifest_fsm:update_manifest_with_confirmation(ManiPid, UpdManifest),
    riak_cs_manifest_fsm:stop(ManiPid),
    if Res == ok ->
            ok = riak_cs_stats:update_with_start(object_put_acl, StartTime);
       true ->
            ok
    end,
    Res.

%% @doc Generate a key for storing a set of manifests for deletion.
-spec timestamp(erlang:timestamp()) -> non_neg_integer().
timestamp({MegaSecs, Secs, _MicroSecs}) ->
    (MegaSecs * 1000000) + Secs.

%% Get the proper bucket name for either the Riak CS object
%% bucket or the data block bucket.
-spec to_bucket_name(objects | blocks, binary()) -> binary().
to_bucket_name(Type, Bucket) ->
    case Type of
        objects ->
            Prefix = ?OBJECT_BUCKET_PREFIX;
        blocks ->
            Prefix = ?BLOCK_BUCKET_PREFIX
    end,
    BucketHash = crypto:md5(Bucket),
    <<Prefix/binary, BucketHash/binary>>.


%% @doc Generate a new `key_secret' for a user record.
-spec update_key_secret(rcs_user()) -> rcs_user().
update_key_secret(User=?RCS_USER{email=Email,
                                 key_id=KeyId}) ->
    EmailBin = list_to_binary(Email),
    User?RCS_USER{key_secret=generate_secret(EmailBin, KeyId)}.

%% ===================================================================
%% Internal functions
%% ===================================================================

-spec admin_creds_response(term(), term()) -> {ok, {term(), term()}} |
                                              {error, atom()}.
admin_creds_response(undefined, _) ->
    _ = lager:warning("The admin user's key id"
                      "has not been specified."),
    {error, admin_key_undefined};
admin_creds_response([], _) ->
    _ = lager:warning("The admin user's key id"
                      "has not been specified."),
    {error, admin_key_undefined};
admin_creds_response(_, undefined) ->
    _ = lager:warning("The admin user's secret"
                      "has not been specified."),
    {error, admin_secret_undefined};
admin_creds_response(_, []) ->
    _ = lager:warning("The admin user's secret"
                      "has not been specified."),
    {error, admin_secret_undefined};
admin_creds_response(Key, Secret) ->
    {ok, {Key, Secret}}.

%% @doc Generate a JSON document to use for a bucket
%% ACL request.
-spec bucket_acl_json(acl(), string()) -> string().
bucket_acl_json(ACL, KeyId)  ->
    binary_to_list(
      iolist_to_binary(
        mochijson2:encode({struct, [{<<"requester">>, list_to_binary(KeyId)},
                                    stanchion_acl_utils:acl_to_json_term(ACL)]}))).

%% @doc Check if a bucket is empty
-spec bucket_empty(binary(), pid()) -> boolean().
bucket_empty(Bucket, RiakcPid) ->
    ManifestBucket = to_bucket_name(objects, Bucket),
    %% @TODO Use `stream_list_keys' instead and
    ListKeysResult = list_keys(ManifestBucket, RiakcPid),
    bucket_empty_handle_list_keys(RiakcPid,
                                  Bucket,
                                  ListKeysResult).

-spec bucket_empty_handle_list_keys(pid(), binary(),
                                    {ok, list()} |
                                    {error, term()}) ->
    boolean().
bucket_empty_handle_list_keys(RiakcPid, Bucket, {ok, Keys}) ->
    AnyPred = bucket_empty_any_pred(RiakcPid, Bucket),
    %% `lists:any/2' will break out early as soon
    %% as something returns `true'
    not lists:any(AnyPred, Keys);
bucket_empty_handle_list_keys(_RiakcPid, _Bucket, _Error) ->
    false.

-spec bucket_empty_any_pred(RiakcPid :: pid(), Bucket :: binary()) ->
    fun((Key :: binary()) -> boolean()).
bucket_empty_any_pred(RiakcPid, Bucket) ->
    fun (Key) ->
            key_exists(RiakcPid, Bucket, Key)
    end.

%% @private
%% `Bucket' should be the raw bucket name,
%% we'll take care of calling `to_bucket_name'
-spec key_exists(pid(), binary(), binary()) -> boolean().
key_exists(RiakcPid, Bucket, Key) ->
    key_exists_handle_get_manifests(get_manifests(RiakcPid, Bucket, Key)).

%% @private
-spec key_exists_handle_get_manifests({ok, riakc_obj:riakc_obj(), list()} |
                                      {error, term()}) ->
    boolean().
key_exists_handle_get_manifests({ok, _Object, Manifests}) ->
    active_to_bool(active_manifest_from_response({ok, Manifests}));
key_exists_handle_get_manifests(Error) ->
    active_to_bool(active_manifest_from_response(Error)).

%% @private
-spec active_to_bool({ok, term()} | {error, notfound}) -> boolean().
active_to_bool({ok, _Active}) ->
    true;
active_to_bool({error, notfound}) ->
    false.

%% @doc Check if a bucket exists in the `buckets' bucket and verify
%% that it has an owner assigned. If true return the object;
%% otherwise, return an error.
%%
%% @TODO Rename current `bucket_exists' function to
%% `bucket_exists_for_user' and rename this function
%% `bucket_exists'.
-spec check_bucket_exists(binary(), pid()) ->
                                 {ok, riak_obj:riak_obj()} | {error, term()}.
check_bucket_exists(Bucket, RiakPid) ->
    case riak_cs_utils:get_object(?BUCKETS_BUCKET, Bucket, RiakPid) of
        {ok, Obj} ->
            %% Make sure the bucket has an owner
            [Value | _] = riakc_obj:get_values(Obj),
            case Value of
                <<"0">> ->
                    {error, no_such_bucket};
                _ ->
                    {ok, Obj}
            end;
        {error, _}=Error ->
            Error
    end.

%% @doc Check if a bucket exists in a list of the user's buckets.
%% @TODO This will need to change once globally unique buckets
%% are enforced.
-spec bucket_exists([cs_bucket()], string()) -> boolean().
bucket_exists(Buckets, CheckBucket) ->
    SearchResults = [Bucket || Bucket <- Buckets,
                               Bucket?RCS_BUCKET.name =:= CheckBucket andalso
                                   Bucket?RCS_BUCKET.last_action =:= created],
    case SearchResults of
        [] ->
            false;
        _ ->
            true
    end.

%% @doc Return a closure over a specific function
%% call to the stanchion client module for either
%% bucket creation or deletion.
-spec bucket_fun(bucket_operation(),
                 binary(),
                 acl(),
                 string(),
                 {string(), string()},
                 {string(), pos_integer(), boolean()}) -> function().
bucket_fun(create, Bucket, ACL, KeyId, AdminCreds, StanchionData) ->
    {StanchionIp, StanchionPort, StanchionSSL} = StanchionData,
    %% Generate the bucket JSON document
    BucketDoc = bucket_json(Bucket, ACL, KeyId),
    fun() ->
            velvet:create_bucket(StanchionIp,
                                 StanchionPort,
                                 "application/json",
                                 BucketDoc,
                                 [{ssl, StanchionSSL},
                                  {auth_creds, AdminCreds}])
    end;
bucket_fun(update_acl, Bucket, ACL, KeyId, AdminCreds, StanchionData) ->
    {StanchionIp, StanchionPort, StanchionSSL} = StanchionData,
    %% Generate the bucket JSON document for the ACL request
    AclDoc = bucket_acl_json(ACL, KeyId),
    fun() ->
            velvet:set_bucket_acl(StanchionIp,
                                  StanchionPort,
                                  Bucket,
                                  "application/json",
                                  AclDoc,
                                  [{ssl, StanchionSSL},
                                   {auth_creds, AdminCreds}])
    end;
bucket_fun(delete, Bucket, _ACL, KeyId, AdminCreds, StanchionData) ->
    {StanchionIp, StanchionPort, StanchionSSL} = StanchionData,
    fun() ->
            velvet:delete_bucket(StanchionIp,
                                 StanchionPort,
                                 Bucket,
                                 KeyId,
                                 [{ssl, StanchionSSL},
                                  {auth_creds, AdminCreds}])
    end.

%% @doc Generate a JSON document to use for a bucket
%% creation request.
-spec bucket_json(binary(), acl(), string()) -> string().
bucket_json(Bucket, ACL, KeyId)  ->
    binary_to_list(
      iolist_to_binary(
        mochijson2:encode({struct, [{<<"bucket">>, Bucket},
                                    {<<"requester">>, list_to_binary(KeyId)},
                                    stanchion_acl_utils:acl_to_json_term(ACL)]}))).

%% @doc Return a bucket record for the specified bucket name.
-spec bucket_record(binary(), bucket_operation()) -> cs_bucket().
bucket_record(Name, Operation) ->
    case Operation of
        create ->
            Action = created;
        delete ->
            Action = deleted;
        _ ->
            Action = undefined
    end,
    ?RCS_BUCKET{name=binary_to_list(Name),
                 last_action=Action,
                 creation_date=riak_cs_wm_utils:iso_8601_datetime(),
                 modification_time=os:timestamp()}.

%% @doc Check for and resolve any conflict between
%% a bucket record from a user record sibling and
%% a list of resolved bucket records.
-spec bucket_resolver(cs_bucket(), [cs_bucket()]) -> [cs_bucket()].
bucket_resolver(Bucket, ResolvedBuckets) ->
    case lists:member(Bucket, ResolvedBuckets) of
        true ->
            ResolvedBuckets;
        false ->
            case [RB || RB <- ResolvedBuckets,
                        RB?RCS_BUCKET.name =:=
                            Bucket?RCS_BUCKET.name] of
                [] ->
                    [Bucket | ResolvedBuckets];
                [ExistingBucket] ->
                    case keep_existing_bucket(ExistingBucket,
                                              Bucket) of
                        true ->
                            ResolvedBuckets;
                        false ->
                            [Bucket | lists:delete(ExistingBucket,
                                                   ResolvedBuckets)]
                    end
            end
    end.

%% @doc Ordering function for sorting a list of bucket records
%% according to bucket name.
-spec bucket_sorter(cs_bucket(), cs_bucket()) -> boolean().
bucket_sorter(?RCS_BUCKET{name=Bucket1},
              ?RCS_BUCKET{name=Bucket2}) ->
    Bucket1 =< Bucket2.

%% @doc Return true if the last action for the bucket
%% is deleted and the action occurred over 24 hours ago.
-spec cleanup_bucket(cs_bucket()) -> boolean().
cleanup_bucket(?RCS_BUCKET{last_action=created}) ->
    false;
cleanup_bucket(?RCS_BUCKET{last_action=deleted,
                            modification_time=ModTime}) ->
    timer:now_diff(os:timestamp(), ModTime) > 86400.

%% @doc Strip off the user name portion of an email address
-spec display_name(string()) -> string().
display_name(Email) ->
    Index = string:chr(Email, $@),
    string:sub_string(Email, 1, Index-1).

%% @doc Perform an initial read attempt with R=PR=N.
%% If the initial read fails retry using
%% R=quorum and PR=1, but indicate that bucket deletion
%% indicators should not be cleaned up.
-spec fetch_user(binary(), pid()) ->
                        {ok, {term(), boolean()}} | {error, term()}.
fetch_user(Key, RiakPid) ->
    StrongOptions = [{r, all}, {pr, all}, {notfound_ok, false}],
    case riakc_pb_socket:get(RiakPid, ?USER_BUCKET, Key, StrongOptions) of
        {ok, Obj} ->
            {ok, {Obj, true}};
        {error, _} ->
            WeakOptions = [{r, quorum}, {pr, one}, {notfound_ok, false}],
            case riakc_pb_socket:get(RiakPid, ?USER_BUCKET, Key, WeakOptions) of
                {ok, Obj} ->
                    {ok, {Obj, false}};
                {error, Reason} ->
                    {error, Reason}
            end
    end.

%% @doc Generate a new set of access credentials for user.
-spec generate_access_creds(string()) -> {iodata(), iodata()}.
generate_access_creds(UserId) ->
    UserBin = list_to_binary(UserId),
    KeyId = generate_key(UserBin),
    Secret = generate_secret(UserBin, KeyId),
    {KeyId, Secret}.

%% @doc Generate the canonical id for a user.
-spec generate_canonical_id(string(), string()) -> string().
generate_canonical_id(KeyID, Secret) ->
    Bytes = 16,
    Id1 = crypto:md5(KeyID),
    Id2 = crypto:md5(Secret),
    binary_to_hexlist(
      iolist_to_binary(<< Id1:Bytes/binary,
                          Id2:Bytes/binary >>)).

%% @doc Generate an access key for a user
-spec generate_key(binary()) -> [iodata()].
generate_key(UserName) ->
    Ctx = crypto:hmac_init(sha, UserName),
    Ctx1 = crypto:hmac_update(Ctx, druuid:v4()),
    Key = crypto:hmac_final_n(Ctx1, 15),
    string:to_upper(base64url:encode_to_string(Key)).

%% @doc Generate a secret access token for a user
-spec generate_secret(binary(), string()) -> iodata().
generate_secret(UserName, Key) ->
    Bytes = 14,
    Ctx = crypto:hmac_init(sha, UserName),
    Ctx1 = crypto:hmac_update(Ctx, list_to_binary(Key)),
    SecretPart1 = crypto:hmac_final_n(Ctx1, Bytes),
    Ctx2 = crypto:hmac_init(sha, UserName),
    Ctx3 = crypto:hmac_update(Ctx2, druuid:v4()),
    SecretPart2 = crypto:hmac_final_n(Ctx3, Bytes),
    base64url:encode_to_string(
      iolist_to_binary(<< SecretPart1:Bytes/binary,
                          SecretPart2:Bytes/binary >>)).

-spec handle_env_response(undefined | {ok, term()}, term()) -> term().
handle_env_response(undefined, Default) ->
    Default;
handle_env_response({ok, Value}, _) ->
    Value.

%% @doc Determine if the specified user account is a system admin.
-spec is_admin(rcs_user(), {ok, {string(), string()}} |
               {error, term()}) -> boolean().
is_admin(?RCS_USER{key_id=KeyId, key_secret=KeySecret},
         {ok, {KeyId, KeySecret}}) ->
    true;
is_admin(_, _) ->
    false.

%% @doc Determine if an existing bucket from the resolution list
%% should be kept or replaced when a conflict occurs.
-spec keep_existing_bucket(cs_bucket(), cs_bucket()) -> boolean().
keep_existing_bucket(?RCS_BUCKET{last_action=LastAction1,
                                  modification_time=ModTime1},
                     ?RCS_BUCKET{last_action=LastAction2,
                                  modification_time=ModTime2}) ->
    if
        LastAction1 == LastAction2
        andalso
        ModTime1 =< ModTime2 ->
            true;
        LastAction1 == LastAction2 ->
            false;
        ModTime1 > ModTime2 ->
            true;
        true ->
            false
    end.

%% @doc Process the top-level elements of the
-spec process_xml_error([xmlElement()]) -> string().
process_xml_error([]) ->
    [];
process_xml_error([HeadElement | RestElements]) ->
    _ = lager:debug("Element name: ~p", [HeadElement#xmlElement.name]),
    ElementName = HeadElement#xmlElement.name,
    case ElementName of
        'Code' ->
            [Content] = HeadElement#xmlElement.content,
            Content#xmlText.value;
        _ ->
            process_xml_error(RestElements)
    end.

%% @doc Resolve the set of buckets for a user when
%% siblings are encountered on a read of a user record.
-spec resolve_buckets([rcs_user()], [cs_bucket()], boolean()) ->
                             [cs_bucket()].
resolve_buckets([], Buckets, true) ->
    lists:sort(fun bucket_sorter/2, Buckets);
resolve_buckets([], Buckets, false) ->
    lists:sort(fun bucket_sorter/2, [Bucket || Bucket <- Buckets, not cleanup_bucket(Bucket)]);
resolve_buckets([HeadUserRec | RestUserRecs], Buckets, _KeepDeleted) ->
    HeadBuckets = HeadUserRec?RCS_USER.buckets,
    UpdBuckets = lists:foldl(fun bucket_resolver/2, Buckets, HeadBuckets),
    resolve_buckets(RestUserRecs, UpdBuckets, _KeepDeleted).

%% @doc Shared code used when doing a bucket creation or deletion.
-spec serialized_bucket_op(binary(),
                           acl(),
                           rcs_user(),
                           riakc_obj:riakc_obj(),
                           bucket_operation(),
                           atom(),
                           pid()) ->
                                  ok |
                                  {error, term()}.
serialized_bucket_op(Bucket, ACL, User, UserObj, BucketOp, StatName, RiakPid) ->
    StartTime = os:timestamp(),
    case get_admin_creds() of
        {ok, AdminCreds} ->
            BucketFun = bucket_fun(BucketOp,
                                   Bucket,
                                   ACL,
                                   User?RCS_USER.key_id,
                                   AdminCreds,
                                   stanchion_data()),
            %% Make a call to the bucket request
            %% serialization service.
            OpResult = BucketFun(),
            case OpResult of
                ok ->
                    BucketRecord = bucket_record(Bucket, BucketOp),
                    case update_user_buckets(User, BucketRecord) of
                        {ok, ignore} when BucketOp == update_acl ->
                            ok = riak_cs_stats:update_with_start(StatName,
                                                                 StartTime),
                            OpResult;
                        {ok, ignore} ->
                            OpResult;
                        {ok, UpdUser} ->
                            X = save_user(UpdUser, UserObj, RiakPid),
                            ok = riak_cs_stats:update_with_start(StatName,
                                                                 StartTime),
                            X
                    end;
                {error, {error_status, _, _, ErrorDoc}} ->
                    ErrorCode = xml_error_code(ErrorDoc),
                    {error, riak_cs_s3_response:error_code_to_atom(ErrorCode)};
                {error, _} ->
                    OpResult
            end;
        {error, Reason1} ->
            {error, Reason1}
    end.

%% @doc Generate a JSON document to use for a user
%% creation request.
-spec user_json(rcs_user()) -> string().
user_json(User) ->
    ?RCS_USER{name=UserName,
               display_name=DisplayName,
               email=Email,
               key_id=KeyId,
               key_secret=Secret,
               canonical_id=CanonicalId} = User,
    binary_to_list(
      iolist_to_binary(
        mochijson2:encode({struct, [{<<"email">>, list_to_binary(Email)},
                                    {<<"display_name">>, list_to_binary(DisplayName)},
                                    {<<"name">>, list_to_binary(UserName)},
                                    {<<"key_id">>, list_to_binary(KeyId)},
                                    {<<"key_secret">>, list_to_binary(Secret)},
                                    {<<"canonical_id">>, list_to_binary(CanonicalId)}
                                   ]}))).

%% @doc Validate an email address.
-spec validate_email(string()) -> ok | {error, term()}.
validate_email(EmailAddr) ->
    %% @TODO More robust email address validation
    case string:chr(EmailAddr, $@) of
        0 ->
            {error, invalid_email_address};
        _ ->
            ok
    end.

%% @doc Get the value of the `Code' element from
%% and XML document.
-spec xml_error_code(string()) -> string().
xml_error_code(Xml) ->
    {ParsedData, _Rest} = xmerl_scan:string(Xml, []),
    process_xml_error(ParsedData#xmlElement.content).

%% @doc Update a bucket record to convert the name from binary
%% to string if necessary.
-spec update_bucket_record(term()) -> cs_bucket().
update_bucket_record(Bucket=?RCS_BUCKET{name=Name}) when is_binary(Name) ->
    Bucket?RCS_BUCKET{name=binary_to_list(Name)};
update_bucket_record(Bucket) ->
    Bucket.

%% @doc Check if a user already has an ownership of
%% a bucket and update the bucket list if needed.
-spec update_user_buckets(rcs_user(), cs_bucket()) ->
                                 {ok, ignore} | {ok, rcs_user()}.
update_user_buckets(User, Bucket) ->
    Buckets = User?RCS_USER.buckets,
    %% At this point any siblings from the read of the
    %% user record have been resolved so the user bucket
    %% list should have 0 or 1 buckets that share a name
    %% with `Bucket'.
    case [B || B <- Buckets, B?RCS_BUCKET.name =:= Bucket?RCS_BUCKET.name] of
        [] ->
            {ok, User?RCS_USER{buckets=[Bucket | Buckets]}};
        [ExistingBucket] ->
            case
                (Bucket?RCS_BUCKET.last_action == deleted andalso
                 ExistingBucket?RCS_BUCKET.last_action == created)
                orelse
                (Bucket?RCS_BUCKET.last_action == created andalso
                 ExistingBucket?RCS_BUCKET.last_action == deleted) of
                true ->
                    UpdBuckets = [Bucket | lists:delete(ExistingBucket, Buckets)],
                    {ok, User?RCS_USER{buckets=UpdBuckets}};
                false ->
                    {ok, ignore}
            end
    end.

%% @doc Update a user record from a previous version if necessary.
-spec update_user_record(rcs_user()) -> rcs_user().
update_user_record(User=?RCS_USER{}) ->
    User;
update_user_record(User=#moss_user_v1{}) ->
    ?RCS_USER{name=User#moss_user_v1.name,
              display_name=User#moss_user_v1.display_name,
              email=User#moss_user_v1.email,
              key_id=User#moss_user_v1.key_id,
              key_secret=User#moss_user_v1.key_secret,
              canonical_id=User#moss_user_v1.canonical_id,
              buckets=[update_bucket_record(Bucket) ||
                          Bucket <- User#moss_user_v1.buckets]}.

%% @doc Return a user record for the specified user name and
%% email address.
-spec user_record(string(), string()) -> rcs_user().
user_record(Name, Email) ->
    user_record(Name, Email, []).

%% @doc Return a user record for the specified user name and
%% email address.
-spec user_record(string(), string(), [cs_bucket()]) -> rcs_user().
user_record(Name, Email, Buckets) ->
    {KeyId, Secret} = generate_access_creds(Email),
    CanonicalId = generate_canonical_id(KeyId, Secret),
    DisplayName = display_name(Email),
    ?RCS_USER{name=Name,
               display_name=DisplayName,
               email=Email,
               key_id=KeyId,
               key_secret=Secret,
               canonical_id=CanonicalId,
               buckets=Buckets}.

%% doc Return the current cluster ID. Used for repl
%% After obtaining the clusterid the first time,
%% store the value in app:set_env
-spec get_cluster_id(pid()) -> binary().
get_cluster_id(Pid) ->
    case application:get_env(riak_cs, cluster_id) of
        {ok, ClusterID} ->
            ClusterID;
        undefined ->
            Timeout = case application:get_env(riak_cs,cluster_id_timeout) of
                          {ok, Value} -> Value;
                          undefined   -> ?DEFAULT_CLUSTER_ID_TIMEOUT
                      end,
            case riak_repl_pb_api:get_clusterid(Pid, Timeout) of
                {ok, ClusterID} ->
                    application:set_env(riak_cs, cluster_id, ClusterID),
                    ClusterID;
                _ ->
                    lager:debug("Unable to obtain cluster ID"),
                    undefined
            end
    end.

%% doc Check app.config to see if repl proxy_get is enabled
%% Defaults to false.
proxy_get_active() ->
    case application:get_env(riak_cs, proxy_get) of
        {ok, enabled} ->
            true;
        {ok, disabled} ->
            false;
        {ok, _} ->
            lager:warning("proxy_get value in app.config is invalid"),
            false;
        undefined -> false
    end.<|MERGE_RESOLUTION|>--- conflicted
+++ resolved
@@ -29,11 +29,8 @@
          reduce_keys_and_manifests/2,
          get_object/3,
          get_manifests/3,
-<<<<<<< HEAD
          manifests_from_riak_object/1,
-=======
          active_manifest_from_response/1,
->>>>>>> 3f051b2a
          get_user/2,
          get_user_by_index/3,
          get_user_index/3,
@@ -394,7 +391,6 @@
             Error
     end.
 
-<<<<<<< HEAD
 -spec manifests_from_riak_object(riakc_obj:riak_object()) -> orddict:orddict().
 manifests_from_riak_object(RiakObject) ->
     DecodedSiblings = [binary_to_term(V) ||
@@ -410,7 +406,7 @@
 
     %% prune old scheduled_delete manifests
     riak_cs_manifest_utils:prune(Resolved).
-=======
+
 -spec active_manifest_from_response({ok, orddict:orddict()} |
                                     {error, notfound}) ->
     {ok, lfs_manifest()} | {error, notfound}.
@@ -427,7 +423,6 @@
     ActiveReply;
 handle_active_manifests({error, no_active_manifest}) ->
     {error, notfound}.
->>>>>>> 3f051b2a
 
 %% @doc Retrieve a Riak CS user's information based on their id string.
 -spec get_user('undefined' | list(), pid()) -> {ok, {rcs_user(), riakc_obj:riakc_obj()}} | {error, term()}.
