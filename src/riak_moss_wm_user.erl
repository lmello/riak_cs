%% -------------------------------------------------------------------
%%
%% Copyright (c) 2007-2012 Basho Technologies, Inc.  All Rights Reserved.
%%
%% -------------------------------------------------------------------

-module(riak_moss_wm_user).

-export([init/1,
         service_available/2,
         forbidden/2,
         content_types_provided/2,
         allowed_methods/2,
         produce_json/2,
         produce_xml/2,
         process_post/2,
         finish_request/2]).

-include("riak_moss.hrl").
-include_lib("webmachine/include/webmachine.hrl").

<<<<<<< HEAD
%% -------------------------------------------------------------------
%% Webmachine callbacks
%% -------------------------------------------------------------------

init(Config) ->
    %% Check if authentication is disabled and
    %% set that in the context.
    AuthBypass = proplists:get_value(auth_bypass, Config),
    {ok, #context{auth_bypass=AuthBypass}}.

-spec service_available(term(), term()) -> {true, term(), term()}.
service_available(RD, Ctx) ->
    riak_moss_wm_utils:service_available(RD, Ctx).

-spec allowed_methods(term(), term()) -> {[atom()], term(), term()}.
allowed_methods(RD, Ctx) ->
    {['GET', 'HEAD', 'POST'], RD, Ctx}.

forbidden(RD, Ctx) ->
    case wrq:method(RD) of
        'POST' ->
            {false, RD, Ctx};
        _ ->
            Next = fun(NewRD, NewCtx=#context{user=User}) ->
                           AccessRD = riak_moss_access_logger:set_user(User, NewRD),
                           forbidden(AccessRD, NewCtx, User)
                   end,
            riak_moss_wm_utils:find_and_auth_user(RD, Ctx, Next)
    end.
=======
init(_Config) ->
    dt_entry(<<"init">>),
    {ok, #context{}}.

-spec service_available(term(), term()) -> {true, term(), term()}.
service_available(RD, Ctx) ->
    dt_entry(<<"service_available">>),
    {true, RD, Ctx}.

-spec allowed_methods(term(), term()) -> {[atom()], term(), term()}.
allowed_methods(RD, Ctx) ->
    dt_entry(<<"allowed_methods">>),
    {['POST'], RD, Ctx}.
>>>>>>> 81769b2b

content_types_provided(RD, Ctx) ->
    {[{?XML_TYPE, produce_xml}, {?JSON_TYPE, produce_json}], RD, Ctx}.

produce_json(RD, #context{user=User}=Ctx) ->
    MJ = {struct, riak_moss_wm_utils:user_record_to_proplist(User)},
    Body = mochijson2:encode(MJ),
    Etag = etag(Body),
    RD2 = wrq:set_resp_header("ETag", Etag, RD),
    {Body, RD2, Ctx}.

produce_xml(RD, #context{user=User}=Ctx) ->
    XmlUserRec =
        [{Key, [binary_to_list(Value)]} ||
            {Key, Value} <- riak_moss_wm_utils:user_record_to_proplist(User)],
    Doc = [{'User', XmlUserRec}],
    Body = riak_moss_s3_response:export_xml(Doc),
    Etag = etag(Body),
    RD2 = wrq:set_resp_header("ETag", Etag, RD),
    {Body, RD2, Ctx}.

%% @doc Create a user from a POST.
%%      and return the user object
%%      as JSON
-spec process_post(term(), term()) -> {true, term(), term}.
process_post(RD, Ctx) ->
    dt_entry(<<"process_post">>),
    Body = wrq:req_body(RD),
    ParsedBody = mochiweb_util:parse_qs(binary_to_list(Body)),
    UserName = proplists:get_value("name", ParsedBody, ""),
    Email= proplists:get_value("email", ParsedBody, ""),
    case riak_moss_utils:create_user(UserName, Email) of
        {ok, UserRecord} ->
            PropListUser = riak_moss_wm_utils:user_record_to_proplist(UserRecord),
            CTypeWritten = wrq:set_resp_header("Content-Type", ?JSON_TYPE, RD),
            WrittenRD = wrq:set_resp_body(list_to_binary(
                                            mochijson2:encode(PropListUser)),
                                          CTypeWritten),
            dt_return(<<"process_post">>, [200], [UserName]),
            {true, WrittenRD, Ctx};
        {error, Reason} ->
            Code = riak_moss_s3_response:status_code(Reason),
            dt_return(<<"process_post">>, [Code], [UserName]),
            riak_moss_s3_response:api_error(Reason, RD, Ctx)
    end.

<<<<<<< HEAD
finish_request(RD, Ctx=#context{riakc_pid=undefined}) ->
    {true, RD, Ctx};
finish_request(RD, Ctx=#context{riakc_pid=RiakPid}) ->
    riak_moss_utils:close_riak_connection(RiakPid),
    {true, RD, Ctx#context{riakc_pid=undefined}}.

%% -------------------------------------------------------------------
%% Internal functions
%% -------------------------------------------------------------------

%% @doc Calculate the etag of a response body
etag(Body) ->
    webmachine_util:quoted_string(
      riak_moss_utils:binary_to_hexlist(
        crypto:md5(Body))).

forbidden(RD, Ctx, undefined) ->
    %% anonymous access disallowed
    riak_moss_wm_utils:deny_access(RD, Ctx);
forbidden(RD, Ctx, User) ->
    UserKeyId = User?MOSS_USER.key_id,
    UserPathKey = user_key(RD),
    case UserPathKey of
        [] ->
            %% user is accessing own account
            %% @TODO Determine if logging this is appropriate
            %% and if we need to classify it differently.
            AccessRD = riak_moss_access_logger:set_user(User, RD),
            {false, AccessRD, Ctx};
         UserKeyId ->
            %% user is accessing own account
            %% @TODO Determine if logging this is appropriate
            %% and if we need to classify it differently.
            AccessRD = riak_moss_access_logger:set_user(User, RD),
            {false, AccessRD, Ctx};
        _ ->
            case riak_moss_utils:get_admin_creds() of
                {ok, {Admin, _}} when Admin == UserKeyId ->
                    %% admin can access any account
                    case riak_moss_utils:get_user(UserPathKey, Ctx#context.riakc_pid) of
                        {ok, {ReqUser, _}} ->
                            {false, RD, Ctx#context{user=ReqUser}};
                        {error, Reason} ->
                            _ = lager:warning("Failed to fetch user record. KeyId: ~p"
                                          " Reason: ~p", [UserPathKey, Reason]),
                            riak_moss_s3_response:api_error(invalid_access_key_id, RD, Ctx)
                    end;
                _ ->
                    %% no one else is allowed
                    riak_moss_wm_utils:deny_access(RD, Ctx)
            end
    end.

user_key(RD) ->
    case wrq:path_tokens(RD) of
        [KeyId|_] -> mochiweb_util:unquote(KeyId);
        _         -> []
    end.
=======
dt_entry(Func) ->
    dt_entry(Func, [], []).

dt_entry(Func, Ints, Strings) ->
    riak_cs_dtrace:dtrace(?DT_WM_OP, 1, Ints, ?MODULE, Func, Strings).

dt_return(Func, Ints, Strings) ->
    riak_cs_dtrace:dtrace(?DT_WM_OP, 2, Ints, ?MODULE, Func, Strings).
>>>>>>> 81769b2b
<|MERGE_RESOLUTION|>--- conflicted
+++ resolved
@@ -19,12 +19,12 @@
 -include("riak_moss.hrl").
 -include_lib("webmachine/include/webmachine.hrl").
 
-<<<<<<< HEAD
 %% -------------------------------------------------------------------
 %% Webmachine callbacks
 %% -------------------------------------------------------------------
 
 init(Config) ->
+    dt_entry(<<"init">>),
     %% Check if authentication is disabled and
     %% set that in the context.
     AuthBypass = proplists:get_value(auth_bypass, Config),
@@ -32,43 +32,45 @@
 
 -spec service_available(term(), term()) -> {true, term(), term()}.
 service_available(RD, Ctx) ->
+    dt_entry(<<"service_available">>),
     riak_moss_wm_utils:service_available(RD, Ctx).
 
 -spec allowed_methods(term(), term()) -> {[atom()], term(), term()}.
 allowed_methods(RD, Ctx) ->
+    dt_entry(<<"allowed_methods">>),
     {['GET', 'HEAD', 'POST'], RD, Ctx}.
 
 forbidden(RD, Ctx) ->
+    dt_entry(<<"forbidden">>),
     case wrq:method(RD) of
         'POST' ->
+            dt_return(<<"forbidden">>, [], [<<"POST method">>]),
             {false, RD, Ctx};
         _ ->
             Next = fun(NewRD, NewCtx=#context{user=User}) ->
                            AccessRD = riak_moss_access_logger:set_user(User, NewRD),
                            forbidden(AccessRD, NewCtx, User)
                    end,
-            riak_moss_wm_utils:find_and_auth_user(RD, Ctx, Next)
+            case riak_moss_wm_utils:find_and_auth_user(RD, Ctx, Next) of
+                {false, _RD2, Ctx2} = FalseRet ->
+                    dt_return(<<"forbidden">>, [], [extract_name((Ctx2#key_context.context)#context.user), <<"false">>]),
+                    FalseRet;
+                {Rsn, _RD2, Ctx2} = Ret ->
+                    Reason = case Rsn of
+                                 {halt, Code} -> Code;
+                                 _            -> -1
+                             end,
+                    dt_return(<<"forbidden">>, [Reason], [extract_name(Ctx2#context.user), <<"true">>]),
+                    Ret
+            end
     end.
-=======
-init(_Config) ->
-    dt_entry(<<"init">>),
-    {ok, #context{}}.
-
--spec service_available(term(), term()) -> {true, term(), term()}.
-service_available(RD, Ctx) ->
-    dt_entry(<<"service_available">>),
-    {true, RD, Ctx}.
-
--spec allowed_methods(term(), term()) -> {[atom()], term(), term()}.
-allowed_methods(RD, Ctx) ->
-    dt_entry(<<"allowed_methods">>),
-    {['POST'], RD, Ctx}.
->>>>>>> 81769b2b
 
 content_types_provided(RD, Ctx) ->
+    dt_entry(<<"content_types_provided">>),
     {[{?XML_TYPE, produce_xml}, {?JSON_TYPE, produce_json}], RD, Ctx}.
 
 produce_json(RD, #context{user=User}=Ctx) ->
+    dt_entry(<<"produce_json">>),
     MJ = {struct, riak_moss_wm_utils:user_record_to_proplist(User)},
     Body = mochijson2:encode(MJ),
     Etag = etag(Body),
@@ -76,6 +78,7 @@
     {Body, RD2, Ctx}.
 
 produce_xml(RD, #context{user=User}=Ctx) ->
+    dt_entry(<<"produce_xml">>),
     XmlUserRec =
         [{Key, [binary_to_list(Value)]} ||
             {Key, Value} <- riak_moss_wm_utils:user_record_to_proplist(User)],
@@ -102,19 +105,18 @@
             WrittenRD = wrq:set_resp_body(list_to_binary(
                                             mochijson2:encode(PropListUser)),
                                           CTypeWritten),
-            dt_return(<<"process_post">>, [200], [UserName]),
             {true, WrittenRD, Ctx};
         {error, Reason} ->
-            Code = riak_moss_s3_response:status_code(Reason),
-            dt_return(<<"process_post">>, [Code], [UserName]),
             riak_moss_s3_response:api_error(Reason, RD, Ctx)
     end.
 
-<<<<<<< HEAD
 finish_request(RD, Ctx=#context{riakc_pid=undefined}) ->
+    dt_entry(<<"finish_request">>, [0], []),
     {true, RD, Ctx};
 finish_request(RD, Ctx=#context{riakc_pid=RiakPid}) ->
+    dt_entry(<<"finish_request">>, [1], []),
     riak_moss_utils:close_riak_connection(RiakPid),
+    dt_return(<<"finish_request">>, [1], []),
     {true, RD, Ctx#context{riakc_pid=undefined}}.
 
 %% -------------------------------------------------------------------
@@ -169,7 +171,10 @@
         [KeyId|_] -> mochiweb_util:unquote(KeyId);
         _         -> []
     end.
-=======
+
+extract_name(X) ->
+    riak_moss_wm_utils:extract_name(X).
+
 dt_entry(Func) ->
     dt_entry(Func, [], []).
 
@@ -177,5 +182,4 @@
     riak_cs_dtrace:dtrace(?DT_WM_OP, 1, Ints, ?MODULE, Func, Strings).
 
 dt_return(Func, Ints, Strings) ->
-    riak_cs_dtrace:dtrace(?DT_WM_OP, 2, Ints, ?MODULE, Func, Strings).
->>>>>>> 81769b2b
+    riak_cs_dtrace:dtrace(?DT_WM_OP, 2, Ints, ?MODULE, Func, Strings).