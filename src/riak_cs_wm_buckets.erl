%% -------------------------------------------------------------------
%%
%% Copyright (c) 2007-2012 Basho Technologies, Inc.  All Rights Reserved.
%%
%% -------------------------------------------------------------------

-module(riak_cs_wm_buckets).

-export([allowed_methods/0,
         content_types_provided/2,
         to_xml/2,
         anon_ok/0]).

-include("riak_cs.hrl").
-include_lib("webmachine/include/webmachine.hrl").

%% @doc Get the list of methods this resource supports.
-spec allowed_methods() -> [atom()].
allowed_methods() ->
    ['GET'].

-spec content_types_provided(term(),term()) -> [{string(), atom()}].
content_types_provided(RD,Ctx) ->
    {[{"application/xml", to_xml}], RD, Ctx}.

%% @TODO This spec will need to be updated when we change this to
%% allow streaming bodies.
-spec to_xml(term(), term()) -> {{'halt', term()}, term(), #context{}}.
to_xml(RD, Ctx=#context{start_time=StartTime,
                        user=User}) ->
    riak_cs_dtrace:dt_service_entry(?MODULE, <<"service_get_buckets">>, [], [riak_cs_wm_utils:extract_name(User)]),
    Res = riak_cs_s3_response:list_all_my_buckets_response(User, RD, Ctx),
    ok = riak_cs_stats:update_with_start(service_get_buckets, StartTime),
<<<<<<< HEAD
    Res.

-spec anon_ok() -> boolean().
anon_ok() ->
    false.
=======
    riak_cs_dtrace:dt_service_return(?MODULE, <<"service_get_buckets">>, [], [riak_cs_wm_utils:extract_name(User)]),
    Res.
>>>>>>> 61bbf2be
<|MERGE_RESOLUTION|>--- conflicted
+++ resolved
@@ -31,13 +31,9 @@
     riak_cs_dtrace:dt_service_entry(?MODULE, <<"service_get_buckets">>, [], [riak_cs_wm_utils:extract_name(User)]),
     Res = riak_cs_s3_response:list_all_my_buckets_response(User, RD, Ctx),
     ok = riak_cs_stats:update_with_start(service_get_buckets, StartTime),
-<<<<<<< HEAD
+    riak_cs_dtrace:dt_service_return(?MODULE, <<"service_get_buckets">>, [], [riak_cs_wm_utils:extract_name(User)]),
     Res.
 
 -spec anon_ok() -> boolean().
 anon_ok() ->
-    false.
-=======
-    riak_cs_dtrace:dt_service_return(?MODULE, <<"service_get_buckets">>, [], [riak_cs_wm_utils:extract_name(User)]),
-    Res.
->>>>>>> 61bbf2be
+    false.