--- conflicted
+++ resolved
@@ -57,24 +57,6 @@
 get_object(BucketName, Key) ->
     gen_server:call(?MODULE, {get_object, BucketName, Key}).
 
-<<<<<<< HEAD
-do_create_user(UserName) ->
-    {ok, Pid} = riak_moss:riak_client(),
-    {ok, KL} = riakc_pb_socket:list_keys(Pid, ?USER_BUCKET),
-    KeyId = integer_to_list(length(KL)),
-    KeyData = riak_moss:make_key(),
-    User = #rs3_user{name=UserName, key_id=KeyId, key_data=KeyData},
-    UserObj = riakc_obj:new(?USER_BUCKET, list_to_binary(KeyId), User),
-    ok = riakc_pb_socket:put(Pid, UserObj),
-    riakc_pb_socket:stop(Pid),
-    User.
-
-do_save_user(User=#rs3_user{key_id=KeyId}) when KeyId /= undefined  ->
-    {ok, Pid} = riak_moss:riak_client(),
-    UserObj = riakc_obj:new(?USER_BUCKET,list_to_binary(KeyId),User),
-    ok = riakc_pb_socket:put(Pid, UserObj),
-    riakc_pb_socket:stop(Pid),
-=======
 %% TODO:
 %% What are we actually doing with
 %% the KeyID?
@@ -111,7 +93,6 @@
 
 terminate(_Reason, #state{riakc_pid=RiakcPid}) ->
     riakc_pb_socket:stop(RiakcPid),
->>>>>>> 7f8ea4ad
     ok.
 
 code_change(_OldVsn, State, _Extra) ->
