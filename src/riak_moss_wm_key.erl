%% -------------------------------------------------------------------
%%
%% Copyright (c) 2007-2011 Basho Technologies, Inc.  All Rights Reserved.
%%
%% -------------------------------------------------------------------

-module(riak_moss_wm_key).

-export([init/1,
         service_available/2,
         forbidden/2,
         content_types_provided/2,
         content_types_accepted/2,
         malformed_request/2,
         produce_body/2,
<<<<<<< HEAD
         accept_body/2,
         allowed_methods/2]).
=======
         allowed_methods/2,
         delete_resource/2]).
>>>>>>> bf287a22

-include("riak_moss.hrl").
-include_lib("webmachine/include/webmachine.hrl").

init(Config) ->
    %% Check if authentication is disabled and
    %% set that in the context.
    AuthBypass = proplists:get_value(auth_bypass, Config),
    {ok, #key_context{context=#context{auth_bypass=AuthBypass}}}.

-spec extract_paths(term(), term()) -> term().
extract_paths(RD, Ctx) ->
    Bucket = wrq:path_info(bucket, RD),
    Key = wrq:path_info(key, RD),
    Ctx#key_context{bucket=Bucket, key=Key}.

-spec service_available(term(), term()) -> {true, term(), term()}.
service_available(RD, Ctx) ->
    case riak_moss_wm_utils:service_available(RD, Ctx) of
        {true, ServiceRD, ServiceCtx} ->
            %% this fills in the bucket and key
            %% part of the context so they are
            %% available in the rest of the
            %% chain
            NewCtx = extract_paths(ServiceRD, ServiceCtx),
            {true, ServiceRD, NewCtx};
        {false, _, _} ->
            {false, RD, Ctx}
    end.

-spec malformed_request(term(), term()) -> {false, term(), term()}.
malformed_request(RD, Ctx) ->
    case wrq:method(RD) of
        'GET' ->
            DocCtx = riak_moss_wm_utils:ensure_doc(Ctx),
            case DocCtx#key_context.doc of
                notfound ->
                    %% more or less ripped
                    %% from riak_kv_wm_object.erl
                    {{halt, 404},
                        wrq:set_resp_header("Content-Type", "text/plain",
                            wrq:append_to_response_body(
                                io_lib:format("not found~n",[]),
                                RD)),
                        DocCtx};
                _ ->
                    {false, RD, DocCtx}
            end;
        _ ->
            {false, RD, Ctx}
    end.

%% @doc Check to see if the user is
%%      authenticated. Normally with HTTP
%%      we'd use the `authorized` callback,
%%      but this is how S3 does things.
forbidden(RD, Ctx=#key_context{context=#context{auth_bypass=AuthBypass}}) ->
    AuthHeader = wrq:get_req_header("authorization", RD),
    case riak_moss_wm_utils:parse_auth_header(AuthHeader, AuthBypass) of
        {ok, AuthMod, Args} ->
            case AuthMod:authenticate(RD, Args) of
                {ok, User} ->
                    %% Authentication succeeded
                    NewInnerCtx = Ctx#key_context.context#context{user=User},
                    {false, RD, Ctx#key_context{context=NewInnerCtx}};
                {error, _Reason} ->
                    %% Authentication failed, deny access
                    {true, RD, Ctx}
            end
    end.

%% @doc Get the list of methods this resource supports.
-spec allowed_methods(term(), term()) -> {[atom()], term(), term()}.
allowed_methods(RD, Ctx) ->
<<<<<<< HEAD
    %% TODO: add PUT, POST, DELETE
    {['HEAD', 'GET', 'PUT'], RD, Ctx}.
=======
    %% TODO: add PUT, POST
    {['HEAD', 'GET', 'DELETE'], RD, Ctx}.
>>>>>>> bf287a22

-spec content_types_provided(term(), term()) ->
    {[{string(), atom()}], term(), term()}.
content_types_provided(RD, Ctx) ->
    %% TODO:
    %% As I understand S3, the content types provided
    %% will either come from the value that was
    %% last PUT or, from you adding a
    %% `response-content-type` header in the request.
<<<<<<< HEAD
    DocCtx = riak_moss_wm_utils:ensure_doc(Ctx),
    Doc = DocCtx#key_context.doc,
    case Doc of
        notfound ->
            case wrq:get_req_header("content-type", RD) of
                undefined ->
                    {[{"application/octet-stream", produce_body}], RD, DocCtx};
                CType ->
                    {[{CType, produce_body}], RD, DocCtx}
            end;
        _ ->
            %%{[{riakc_obj:get_content_type(Doc), produce_body}], RD, DocCtx}
            {[{"application/octet-stream", produce_body}], RD, DocCtx}
    end.

content_types_accepted(RD, Ctx) ->
    case wrq:get_req_header("content-type", RD) of
        undefined ->
            {[{"application/octet-stream", accept_body}], RD, Ctx};
        CType ->
            {[{CType, accept_body}], RD, Ctx}
=======
    Method = wrq:method(RD),
    if Method == 'GET'; Method == 'HEAD' ->
        DocCtx = riak_moss_wm_utils:ensure_doc(Ctx),
        Doc = DocCtx#key_context.doc,
        ContentType = riakc_obj:get_content_type(Doc),
        {[{ContentType, produce_body}], RD, Ctx};

    true ->
        %% TODO
        %% this shouldn't ever be
        %% called, it's just to appease
        %% webmachine
        {[{"text/plain", produce_body}], RD, Ctx}
>>>>>>> bf287a22
    end.

-spec produce_body(term(), term()) -> {iolist()|binary(), term(), term()}.
produce_body(RD, Ctx) ->
    DocCtx = riak_moss_wm_utils:ensure_doc(Ctx),
    Doc = DocCtx#key_context.doc,
    case Doc of
        notfound -> 
            {{halt, 404}, RD, DocCtx};
        _ ->
            {riakc_obj:get_value(Doc), RD, DocCtx}
    end.

accept_body(RD, Ctx) ->
    BucketName = wrq:path_info(bucket, RD),
    Key = wrq:path_info(key, RD),
    Body = wrq:req_body(RD),
    %% TODO :  move etag calculation to generate_etag
    RD2 = wrq:set_resp_header("ETag", 
        "\"" ++ riak_moss:binary_to_hexlist(crypto:md5(Body)) ++ "\"", RD),
    case riak_moss_riakc:put_object(0, BucketName, Key, Body, dict:new()) of
        ok ->
            riak_moss_s3_response:respond(200, <<>>, RD2, Ctx);
        _ ->
            riak_moss_s3_response:respond(500, <<>>, RD2, Ctx)
    end.
    

%% @doc Callback for deleting an object.
-spec delete_resource(term(), term()) -> boolean().
delete_resource(RD, Ctx=#key_context{bucket=Bucket, key=Key}) ->
    case riak_moss_riakc:delete_object(Bucket, Key) of
        ok ->
            {true, RD, Ctx};
        %% TODO:
        %% What could this error even be?
        _ ->
            {false, RD, Ctx}
    end.


%% TODO:
%% Add content_types_accepted when we add
%% in PUT and POST requests.<|MERGE_RESOLUTION|>--- conflicted
+++ resolved
@@ -13,13 +13,9 @@
          content_types_accepted/2,
          malformed_request/2,
          produce_body/2,
-<<<<<<< HEAD
          accept_body/2,
-         allowed_methods/2]).
-=======
          allowed_methods/2,
          delete_resource/2]).
->>>>>>> bf287a22
 
 -include("riak_moss.hrl").
 -include_lib("webmachine/include/webmachine.hrl").
@@ -94,13 +90,8 @@
 %% @doc Get the list of methods this resource supports.
 -spec allowed_methods(term(), term()) -> {[atom()], term(), term()}.
 allowed_methods(RD, Ctx) ->
-<<<<<<< HEAD
-    %% TODO: add PUT, POST, DELETE
-    {['HEAD', 'GET', 'PUT'], RD, Ctx}.
-=======
-    %% TODO: add PUT, POST
-    {['HEAD', 'GET', 'DELETE'], RD, Ctx}.
->>>>>>> bf287a22
+    %% TODO: add POST
+    {['HEAD', 'GET', 'PUT', 'DELETE'], RD, Ctx}.
 
 -spec content_types_provided(term(), term()) ->
     {[{string(), atom()}], term(), term()}.
@@ -110,20 +101,22 @@
     %% will either come from the value that was
     %% last PUT or, from you adding a
     %% `response-content-type` header in the request.
-<<<<<<< HEAD
-    DocCtx = riak_moss_wm_utils:ensure_doc(Ctx),
-    Doc = DocCtx#key_context.doc,
-    case Doc of
-        notfound ->
-            case wrq:get_req_header("content-type", RD) of
+    Method = wrq:method(RD),
+    if Method == 'GET'; Method == 'HEAD' ->
+            DocCtx = riak_moss_wm_utils:ensure_doc(Ctx),
+            Doc = DocCtx#key_context.doc,
+            case riakc_obj:get_content_type(Doc) of
                 undefined ->
-                    {[{"application/octet-stream", produce_body}], RD, DocCtx};
-                CType ->
-                    {[{CType, produce_body}], RD, DocCtx}
+                    {[{"application/octet-stream", produce_body}], RD, Ctx};
+                ContentType ->
+                    {[{ContentType, produce_body}], RD, Ctx}
             end;
-        _ ->
-            %%{[{riakc_obj:get_content_type(Doc), produce_body}], RD, DocCtx}
-            {[{"application/octet-stream", produce_body}], RD, DocCtx}
+       true ->
+            %% TODO
+            %% this shouldn't ever be
+            %% called, it's just to appease
+            %% webmachine
+            {[{"text/plain", produce_body}], RD, Ctx}
     end.
 
 content_types_accepted(RD, Ctx) ->
@@ -132,21 +125,6 @@
             {[{"application/octet-stream", accept_body}], RD, Ctx};
         CType ->
             {[{CType, accept_body}], RD, Ctx}
-=======
-    Method = wrq:method(RD),
-    if Method == 'GET'; Method == 'HEAD' ->
-        DocCtx = riak_moss_wm_utils:ensure_doc(Ctx),
-        Doc = DocCtx#key_context.doc,
-        ContentType = riakc_obj:get_content_type(Doc),
-        {[{ContentType, produce_body}], RD, Ctx};
-
-    true ->
-        %% TODO
-        %% this shouldn't ever be
-        %% called, it's just to appease
-        %% webmachine
-        {[{"text/plain", produce_body}], RD, Ctx}
->>>>>>> bf287a22
     end.
 
 -spec produce_body(term(), term()) -> {iolist()|binary(), term(), term()}.
